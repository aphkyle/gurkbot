{
    "_meta": {
        "hash": {
<<<<<<< HEAD
            "sha256": "f65e709e69290fb7e4c4fec01a3eae34ee97c8ade318ab177cfefa31f29a57f6"
=======
            "sha256": "bf486695e199fadebce4a62430fcc6237e00288f1457be72ee8855939c458b5f"
>>>>>>> cea92fe4
        },
        "pipfile-spec": 6,
        "requires": {
            "python_version": "3.8.6"
        },
        "sources": [
            {
                "name": "pypi",
                "url": "https://pypi.org/simple",
                "verify_ssl": true
            }
        ]
    },
    "default": {
        "aiohttp": {
            "hashes": [
                "sha256:1a4160579ffbc1b69e88cb6ca8bb0fbd4947dfcbf9fb1e2a4fc4c7a4a986c1fe",
                "sha256:206c0ccfcea46e1bddc91162449c20c72f308aebdcef4977420ef329c8fcc599",
                "sha256:2ad493de47a8f926386fa6d256832de3095ba285f325db917c7deae0b54a9fc8",
                "sha256:319b490a5e2beaf06891f6711856ea10591cfe84fe9f3e71a721aa8f20a0872a",
                "sha256:470e4c90da36b601676fe50c49a60d34eb8c6593780930b1aa4eea6f508dfa37",
                "sha256:60f4caa3b7f7a477f66ccdd158e06901e1d235d572283906276e3803f6b098f5",
                "sha256:66d64486172b032db19ea8522328b19cfb78a3e1e5b62ab6a0567f93f073dea0",
                "sha256:687461cd974722110d1763b45c5db4d2cdee8d50f57b00c43c7590d1dd77fc5c",
                "sha256:698cd7bc3c7d1b82bb728bae835724a486a8c376647aec336aa21a60113c3645",
                "sha256:797456399ffeef73172945708810f3277f794965eb6ec9bd3a0c007c0476be98",
                "sha256:a885432d3cabc1287bcf88ea94e1826d3aec57fd5da4a586afae4591b061d40d",
                "sha256:c506853ba52e516b264b106321c424d03f3ddef2813246432fa9d1cefd361c81",
                "sha256:fb83326d8295e8840e4ba774edf346e87eca78ba8a89c55d2690352842c15ba5"
            ],
            "markers": "python_full_version >= '3.5.3'",
            "version": "==3.6.3"
        },
        "aiosqlite": {
            "hashes": [
                "sha256:1df802815bb1e08a26c06d5ea9df589bcb8eec56e5f3378103b0f9b223c6703c",
                "sha256:2e915463164efa65b60fd1901aceca829b6090082f03082618afca6fb9c8fdf7"
            ],
            "markers": "python_version >= '3.6'",
            "version": "==0.16.1"
        },
        "async-timeout": {
            "hashes": [
                "sha256:0c3c816a028d47f659d6ff5c745cb2acf1f966da1fe5c19c77a70282b25f4c5f",
                "sha256:4291ca197d287d274d0b6cb5d6f8f8f82d434ed288f962539ff18cc9012f9ea3"
            ],
            "markers": "python_full_version >= '3.5.3'",
            "version": "==3.0.1"
        },
        "asyncpg": {
            "hashes": [
                "sha256:062e4ff80e68fe56066c44a8c51989a98785904bf86f49058a242a5887be6ce3",
                "sha256:0f4604a88386d68c46bf7b50c201a9718515b0d2df6d5e9ce024d78ed0f7189c",
                "sha256:1bbe5e829de506c743cbd5240b3722e487c53669a5f1e159abcc3b92a64a985e",
                "sha256:1d3efdec14f3fbcc665b77619f8b420564f98b89632a21694be2101dafa6bcf2",
                "sha256:1f514b13bc54bde65db6cd1d0832ae27f21093e3cb66f741e078fab77768971c",
                "sha256:2cb730241dfe650b9626eae00490cca4cfeb00871ed8b8f389f3a4507b328683",
                "sha256:2e3875c82ae609b21e562e6befdc35e52c4290e49d03e7529275d59a0595ca97",
                "sha256:348ad471d9bdd77f0609a00c860142f47c81c9123f4064d13d65c8569415d802",
                "sha256:3af9a8511569983481b5cf94db17b7cbecd06b5398aac9c82e4acb69bb1f4090",
                "sha256:82e23ba5b37c0c7ee96f290a95cbf9815b2d29b302e8b9c4af1de9b7759fd27b",
                "sha256:b37efafbbec505287bd1499a88f4b59ff2b470709a1d8f7e4db198d3e2c5a2c4",
                "sha256:ccd75cfb4710c7e8debc19516e2e1d4c9863cce3f7a45a3822980d04b16f4fdd",
                "sha256:d1cb6e5b58a4e017335f2a1886e153a32bd213ffa9f7129ee5aced2a7210fa3c",
                "sha256:e7a67fb0244e4a5b3baaa40092d0efd642da032b5e891d75947dab993b47d925",
                "sha256:f1df7cfd12ef484210717e7827cc2d4d550b16a1b4dd4566c93914c7a2259352"
            ],
            "version": "==0.22.0"
        },
        "attrs": {
            "hashes": [
                "sha256:31b2eced602aa8423c2aea9c76a724617ed67cf9513173fd3a4f03e3a929c7e6",
                "sha256:832aa3cde19744e49938b91fea06d69ecb9e649c93ba974535d08ad92164f700"
            ],
            "markers": "python_version >= '2.7' and python_version not in '3.0, 3.1, 3.2, 3.3'",
            "version": "==20.3.0"
        },
        "chardet": {
            "hashes": [
                "sha256:84ab92ed1c4d4f16916e05906b6b75a6c0fb5db821cc65e70cbd64a3e2a5eaae",
                "sha256:fc323ffcaeaed0e0a02bf4d117757b98aed530d9ed4531e3e15460124c106691"
            ],
            "version": "==3.0.4"
        },
        "colorama": {
            "hashes": [
                "sha256:5941b2b48a20143d2267e95b1c2a7603ce057ee39fd88e7329b0c292aa16869b",
                "sha256:9f47eda37229f68eee03b24b9748937c7dc3868f906e8ba69fbcbdd3bc5dc3e2"
            ],
            "markers": "sys_platform == 'win32'",
            "version": "==0.4.4"
        },
        "discord.py": {
            "hashes": [
                "sha256:2367359e31f6527f8a936751fc20b09d7495dd6a76b28c8fb13d4ca6c55b7563",
                "sha256:def00dc50cf36d21346d71bc89f0cad8f18f9a3522978dc18c7796287d47de8b"
            ],
            "index": "pypi",
            "version": "==1.5.1"
        },
        "idna": {
            "hashes": [
                "sha256:5205d03e7bcbb919cc9c19885f9920d622ca52448306f2377daede5cf3faac16",
                "sha256:c5b02147e01ea9920e6b0a3f1f7bb833612d507592c837a6c49552768f4054e1"
            ],
            "markers": "python_version >= '3.4'",
            "version": "==3.1"
        },
        "iso8601": {
            "hashes": [
                "sha256:8aafd56fa0290496c5edbb13c311f78fa3a241f0853540da09d9363eae3ebd79",
                "sha256:e7e1122f064d626e17d47cd5106bed2c620cb38fe464999e0ddae2b6d2de6004"
            ],
            "version": "==0.1.14"
        },
        "loguru": {
            "hashes": [
                "sha256:b28e72ac7a98be3d28ad28570299a393dfcd32e5e3f6a353dec94675767b6319",
                "sha256:f8087ac396b5ee5f67c963b495d615ebbceac2796379599820e324419d53667c"
            ],
            "index": "pypi",
            "version": "==0.5.3"
        },
        "multidict": {
            "hashes": [
                "sha256:1ece5a3369835c20ed57adadc663400b5525904e53bae59ec854a5d36b39b21a",
                "sha256:275ca32383bc5d1894b6975bb4ca6a7ff16ab76fa622967625baeebcf8079000",
                "sha256:3750f2205b800aac4bb03b5ae48025a64e474d2c6cc79547988ba1d4122a09e2",
                "sha256:4538273208e7294b2659b1602490f4ed3ab1c8cf9dbdd817e0e9db8e64be2507",
                "sha256:5141c13374e6b25fe6bf092052ab55c0c03d21bd66c94a0e3ae371d3e4d865a5",
                "sha256:51a4d210404ac61d32dada00a50ea7ba412e6ea945bbe992e4d7a595276d2ec7",
                "sha256:5cf311a0f5ef80fe73e4f4c0f0998ec08f954a6ec72b746f3c179e37de1d210d",
                "sha256:6513728873f4326999429a8b00fc7ceddb2509b01d5fd3f3be7881a257b8d463",
                "sha256:7388d2ef3c55a8ba80da62ecfafa06a1c097c18032a501ffd4cabbc52d7f2b19",
                "sha256:9456e90649005ad40558f4cf51dbb842e32807df75146c6d940b6f5abb4a78f3",
                "sha256:c026fe9a05130e44157b98fea3ab12969e5b60691a276150db9eda71710cd10b",
                "sha256:d14842362ed4cf63751648e7672f7174c9818459d169231d03c56e84daf90b7c",
                "sha256:e0d072ae0f2a179c375f67e3da300b47e1a83293c554450b29c900e50afaae87",
                "sha256:f07acae137b71af3bb548bd8da720956a3bc9f9a0b87733e0899226a2317aeb7",
                "sha256:fbb77a75e529021e7c4a8d4e823d88ef4d23674a202be4f5addffc72cbb91430",
                "sha256:fcfbb44c59af3f8ea984de67ec7c306f618a3ec771c2843804069917a8f2e255",
                "sha256:feed85993dbdb1dbc29102f50bca65bdc68f2c0c8d352468c25b54874f23c39d"
            ],
            "markers": "python_version >= '3.5'",
            "version": "==4.7.6"
        },
<<<<<<< HEAD
        "pypika-tortoise": {
            "hashes": [
                "sha256:7176e98ff0cf7c311d4ba58f28f1755956265dee2f9781e65e1304a67a3e5aa5",
                "sha256:ec83b0b2964be01ef563f5f019b0332a18177604e841c47ad39d798798c6dfe9"
            ],
            "markers": "python_version >= '3.7' and python_version < '4.0'",
            "version": "==0.1.0"
        },
        "pytz": {
            "hashes": [
                "sha256:16962c5fb8db4a8f63a26646d8886e9d769b6c511543557bc84e9569fb9a9cb4",
                "sha256:180befebb1927b16f6b57101720075a984c019ac16b1b7575673bea42c6c3da5"
            ],
            "version": "==2020.5"
=======
        "pillow": {
            "hashes": [
                "sha256:15306d71a1e96d7e271fd2a0737038b5a92ca2978d2e38b6ced7966583e3d5af",
                "sha256:1940fc4d361f9cc7e558d6f56ff38d7351b53052fd7911f4b60cd7bc091ea3b1",
                "sha256:1f93f2fe211f1ef75e6f589327f4d4f8545d5c8e826231b042b483d8383e8a7c",
                "sha256:30d33a1a6400132e6f521640dd3f64578ac9bfb79a619416d7e8802b4ce1dd55",
                "sha256:328240f7dddf77783e72d5ed79899a6b48bc6681f8d1f6001f55933cb4905060",
                "sha256:46c2bcf8e1e75d154e78417b3e3c64e96def738c2a25435e74909e127a8cba5e",
                "sha256:5762ebb4436f46b566fc6351d67a9b5386b5e5de4e58fdaa18a1c83e0e20f1a8",
                "sha256:5a2d957eb4aba9d48170b8fe6538ec1fbc2119ffe6373782c03d8acad3323f2e",
                "sha256:5cf03b9534aca63b192856aa601c68d0764810857786ea5da652581f3a44c2b0",
                "sha256:5daba2b40782c1c5157a788ec4454067c6616f5a0c1b70e26ac326a880c2d328",
                "sha256:63cd413ac52ee3f67057223d363f4f82ce966e64906aea046daf46695e3c8238",
                "sha256:6efac40344d8f668b6c4533ae02a48d52fd852ef0654cc6f19f6ac146399c733",
                "sha256:71b01ee69e7df527439d7752a2ce8fb89e19a32df484a308eca3e81f673d3a03",
                "sha256:71f31ee4df3d5e0b366dd362007740106d3210fb6a56ec4b581a5324ba254f06",
                "sha256:72027ebf682abc9bafd93b43edc44279f641e8996fb2945104471419113cfc71",
                "sha256:74cd9aa648ed6dd25e572453eb09b08817a1e3d9f8d1bd4d8403d99e42ea790b",
                "sha256:81b3716cc9744ffdf76b39afb6247eae754186838cedad0b0ac63b2571253fe6",
                "sha256:8565355a29655b28fdc2c666fd9a3890fe5edc6639d128814fafecfae2d70910",
                "sha256:87f42c976f91ca2fc21a3293e25bd3cd895918597db1b95b93cbd949f7d019ce",
                "sha256:89e4c757a91b8c55d97c91fa09c69b3677c227b942fa749e9a66eef602f59c28",
                "sha256:8c4e32218c764bc27fe49b7328195579581aa419920edcc321c4cb877c65258d",
                "sha256:903293320efe2466c1ab3509a33d6b866dc850cfd0c5d9cc92632014cec185fb",
                "sha256:90882c6f084ef68b71bba190209a734bf90abb82ab5e8f64444c71d5974008c6",
                "sha256:98afcac3205d31ab6a10c5006b0cf040d0026a68ec051edd3517b776c1d78b09",
                "sha256:a01da2c266d9868c4f91a9c6faf47a251f23b9a862dce81d2ff583135206f5be",
                "sha256:aeab4cd016e11e7aa5cfc49dcff8e51561fa64818a0be86efa82c7038e9369d0",
                "sha256:b07c660e014852d98a00a91adfbe25033898a9d90a8f39beb2437d22a203fc44",
                "sha256:bead24c0ae3f1f6afcb915a057943ccf65fc755d11a1410a909c1fefb6c06ad1",
                "sha256:d1d6bca39bb6dd94fba23cdb3eeaea5e30c7717c5343004d900e2a63b132c341",
                "sha256:e2cd8ac157c1e5ae88b6dd790648ee5d2777e76f1e5c7d184eaddb2938594f34",
                "sha256:e5739ae63636a52b706a0facec77b2b58e485637e1638202556156e424a02dc2",
                "sha256:f36c3ff63d6fc509ce599a2f5b0d0732189eed653420e7294c039d342c6e204a",
                "sha256:f91b50ad88048d795c0ad004abbe1390aa1882073b1dca10bfd55d0b8cf18ec5"
            ],
            "index": "pypi",
            "version": "==8.1.2"
>>>>>>> cea92fe4
        },
        "pyyaml": {
            "hashes": [
                "sha256:06a0d7ba600ce0b2d2fe2e78453a470b5a6e000a985dd4a4e54e436cc36b0e97",
                "sha256:240097ff019d7c70a4922b6869d8a86407758333f02203e0fc6ff79c5dcede76",
                "sha256:4f4b913ca1a7319b33cfb1369e91e50354d6f07a135f3b901aca02aa95940bd2",
                "sha256:6034f55dab5fea9e53f436aa68fa3ace2634918e8b5994d82f3621c04ff5ed2e",
                "sha256:69f00dca373f240f842b2931fb2c7e14ddbacd1397d57157a9b005a6a9942648",
                "sha256:73f099454b799e05e5ab51423c7bcf361c58d3206fa7b0d555426b1f4d9a3eaf",
                "sha256:74809a57b329d6cc0fdccee6318f44b9b8649961fa73144a98735b0aaf029f1f",
                "sha256:7739fc0fa8205b3ee8808aea45e968bc90082c10aef6ea95e855e10abf4a37b2",
                "sha256:95f71d2af0ff4227885f7a6605c37fd53d3a106fcab511b8860ecca9fcf400ee",
                "sha256:ad9c67312c84def58f3c04504727ca879cb0013b2517c85a9a253f0cb6380c0a",
                "sha256:b8eac752c5e14d3eca0e6dd9199cd627518cb5ec06add0de9d32baeee6fe645d",
                "sha256:cc8955cfbfc7a115fa81d85284ee61147059a753344bc51098f3ccd69b0d7e0c",
                "sha256:d13155f591e6fcc1ec3b30685d50bf0711574e2c0dfffd7644babf8b5102ca1a"
            ],
            "index": "pypi",
            "version": "==5.3.1"
        },
<<<<<<< HEAD
        "tortoise-orm": {
            "extras": [
                "asyncpg"
            ],
            "hashes": [
                "sha256:39da891a61871a9e5e980007776c7d1f9b61e6b8601eb6482c90f89b30334638",
                "sha256:d59c9ba2e8f3bb165f6ba7880ae0f0127659aa143750de419850a06329ca27ff"
            ],
            "index": "pypi",
            "version": "==0.17.0"
        },
        "typing-extensions": {
            "hashes": [
                "sha256:7cb407020f00f7bfc3cb3e7881628838e69d8f3fcab2f64742a5e76b2f841918",
                "sha256:99d4073b617d30288f569d3f13d2bd7548c3a7e4c8de87db09a9d29bb3a4a60c",
                "sha256:dafc7639cde7f1b6e1acc0f457842a83e722ccca8eef5270af2d74792619a89f"
            ],
            "version": "==3.7.4.3"
        },
=======
>>>>>>> cea92fe4
        "win32-setctime": {
            "hashes": [
                "sha256:4e88556c32fdf47f64165a2180ba4552f8bb32c1103a2fafd05723a0bd42bd4b",
                "sha256:dc925662de0a6eb987f0b01f599c01a8236cb8c62831c22d9cada09ad958243e"
            ],
            "markers": "sys_platform == 'win32'",
            "version": "==1.0.3"
        },
        "yarl": {
            "hashes": [
                "sha256:040b237f58ff7d800e6e0fd89c8439b841f777dd99b4a9cca04d6935564b9409",
                "sha256:17668ec6722b1b7a3a05cc0167659f6c95b436d25a36c2d52db0eca7d3f72593",
                "sha256:3a584b28086bc93c888a6c2aa5c92ed1ae20932f078c46509a66dce9ea5533f2",
                "sha256:4439be27e4eee76c7632c2427ca5e73703151b22cae23e64adb243a9c2f565d8",
                "sha256:48e918b05850fffb070a496d2b5f97fc31d15d94ca33d3d08a4f86e26d4e7c5d",
                "sha256:9102b59e8337f9874638fcfc9ac3734a0cfadb100e47d55c20d0dc6087fb4692",
                "sha256:9b930776c0ae0c691776f4d2891ebc5362af86f152dd0da463a6614074cb1b02",
                "sha256:b3b9ad80f8b68519cc3372a6ca85ae02cc5a8807723ac366b53c0f089db19e4a",
                "sha256:bc2f976c0e918659f723401c4f834deb8a8e7798a71be4382e024bcc3f7e23a8",
                "sha256:c22c75b5f394f3d47105045ea551e08a3e804dc7e01b37800ca35b58f856c3d6",
                "sha256:c52ce2883dc193824989a9b97a76ca86ecd1fa7955b14f87bf367a61b6232511",
                "sha256:ce584af5de8830d8701b8979b18fcf450cef9a382b1a3c8ef189bedc408faf1e",
                "sha256:da456eeec17fa8aa4594d9a9f27c0b1060b6a75f2419fe0c00609587b2695f4a",
                "sha256:db6db0f45d2c63ddb1a9d18d1b9b22f308e52c83638c26b422d520a815c4b3fb",
                "sha256:df89642981b94e7db5596818499c4b2219028f2a528c9c37cc1de45bf2fd3a3f",
                "sha256:f18d68f2be6bf0e89f1521af2b1bb46e66ab0018faafa81d70f358153170a317",
                "sha256:f379b7f83f23fe12823085cd6b906edc49df969eb99757f58ff382349a3303c6"
            ],
            "markers": "python_version >= '3.5'",
            "version": "==1.5.1"
        }
    },
    "develop": {
        "appdirs": {
            "hashes": [
                "sha256:7d5d0167b2b1ba821647616af46a749d1c653740dd0d2415100fe26e27afdf41",
                "sha256:a841dacd6b99318a741b166adb07e19ee71a274450e68237b4650ca1055ab128"
            ],
            "version": "==1.4.4"
        },
        "attrs": {
            "hashes": [
                "sha256:31b2eced602aa8423c2aea9c76a724617ed67cf9513173fd3a4f03e3a929c7e6",
                "sha256:832aa3cde19744e49938b91fea06d69ecb9e649c93ba974535d08ad92164f700"
            ],
            "markers": "python_version >= '2.7' and python_version not in '3.0, 3.1, 3.2, 3.3'",
            "version": "==20.3.0"
        },
        "black": {
            "hashes": [
                "sha256:1c02557aa099101b9d21496f8a914e9ed2222ef70336404eeeac8edba836fbea"
            ],
            "index": "pypi",
            "version": "==20.8b1"
        },
        "cfgv": {
            "hashes": [
                "sha256:32e43d604bbe7896fe7c248a9c2276447dbef840feb28fe20494f62af110211d",
                "sha256:cf22deb93d4bcf92f345a5c3cd39d3d41d6340adc60c78bbbd6588c384fda6a1"
            ],
            "markers": "python_full_version >= '3.6.1'",
            "version": "==3.2.0"
        },
        "click": {
            "hashes": [
                "sha256:d2b5255c7c6349bc1bd1e59e08cd12acbbd63ce649f2588755783aa94dfb6b1a",
                "sha256:dacca89f4bfadd5de3d7489b7c8a566eee0d3676333fbb50030263894c38c0dc"
            ],
            "markers": "python_version >= '2.7' and python_version not in '3.0, 3.1, 3.2, 3.3, 3.4'",
            "version": "==7.1.2"
        },
        "distlib": {
            "hashes": [
                "sha256:8c09de2c67b3e7deef7184574fc060ab8a793e7adbb183d942c389c8b13c52fb",
                "sha256:edf6116872c863e1aa9d5bb7cb5e05a022c519a4594dc703843343a9ddd9bff1"
            ],
            "version": "==0.3.1"
        },
        "filelock": {
            "hashes": [
                "sha256:18d82244ee114f543149c66a6e0c14e9c4f8a1044b5cdaadd0f82159d6a6ff59",
                "sha256:929b7d63ec5b7d6b71b0fa5ac14e030b3f70b75747cef1b10da9b879fef15836"
            ],
            "version": "==3.0.12"
        },
        "flake8": {
            "hashes": [
                "sha256:749dbbd6bfd0cf1318af27bf97a14e28e5ff548ef8e5b1566ccfb25a11e7c839",
                "sha256:aadae8761ec651813c24be05c6f7b4680857ef6afaae4651a4eccaef97ce6c3b"
            ],
            "index": "pypi",
            "version": "==3.8.4"
        },
        "flake8-annotations": {
            "hashes": [
                "sha256:0bcebb0792f1f96d617ded674dca7bf64181870bfe5dace353a1483551f8e5f1",
                "sha256:bebd11a850f6987a943ce8cdff4159767e0f5f89b3c88aca64680c2175ee02df"
            ],
            "index": "pypi",
            "version": "==2.4.1"
        },
        "flake8-bugbear": {
            "hashes": [
                "sha256:a3ddc03ec28ba2296fc6f89444d1c946a6b76460f859795b35b77d4920a51b63",
                "sha256:bd02e4b009fb153fe6072c31c52aeab5b133d508095befb2ffcf3b41c4823162"
            ],
            "index": "pypi",
            "version": "==20.1.4"
        },
        "flake8-docstrings": {
            "hashes": [
                "sha256:3d5a31c7ec6b7367ea6506a87ec293b94a0a46c0bce2bb4975b7f1d09b6f3717",
                "sha256:a256ba91bc52307bef1de59e2a009c3cf61c3d0952dbe035d6ff7208940c2edc"
            ],
            "index": "pypi",
            "version": "==1.5.0"
        },
        "flake8-import-order": {
            "hashes": [
                "sha256:90a80e46886259b9c396b578d75c749801a41ee969a235e163cfe1be7afd2543",
                "sha256:a28dc39545ea4606c1ac3c24e9d05c849c6e5444a50fb7e9cdd430fc94de6e92"
            ],
            "index": "pypi",
            "version": "==0.18.1"
        },
        "flake8-polyfill": {
            "hashes": [
                "sha256:12be6a34ee3ab795b19ca73505e7b55826d5f6ad7230d31b18e106400169b9e9",
                "sha256:e44b087597f6da52ec6393a709e7108b2905317d0c0b744cdca6208e670d8eda"
            ],
            "version": "==1.0.2"
        },
        "flake8-string-format": {
            "hashes": [
                "sha256:65f3da786a1461ef77fca3780b314edb2853c377f2e35069723348c8917deaa2",
                "sha256:812ff431f10576a74c89be4e85b8e075a705be39bc40c4b4278b5b13e2afa9af"
            ],
            "index": "pypi",
            "version": "==0.3.0"
        },
        "flake8-tidy-imports": {
            "hashes": [
                "sha256:62059ca07d8a4926b561d392cbab7f09ee042350214a25cf12823384a45d27dd",
                "sha256:c30b40337a2e6802ba3bb611c26611154a27e94c53fc45639e3e282169574fd3"
            ],
            "index": "pypi",
            "version": "==4.1.0"
        },
        "flake8-todo": {
            "hashes": [
                "sha256:6e4c5491ff838c06fe5a771b0e95ee15fc005ca57196011011280fc834a85915"
            ],
            "index": "pypi",
            "version": "==0.7"
        },
        "identify": {
            "hashes": [
<<<<<<< HEAD
                "sha256:39c0b110c9d0cd2391b6c38cd0ff679ee4b4e98f8db8b06c5d9d9e502711a1e1",
                "sha256:efbf090a619255bc31c4fbba709e2805f7d30913fd4854ad84ace52bd276e2f6"
            ],
            "markers": "python_full_version >= '3.6.1'",
            "version": "==2.2.0"
=======
                "sha256:220169a38a0c977c8fef377dc808d6a3330641b5211ec7356c7bbe73cda487c7",
                "sha256:da3d757c94596c50865aae63db6ba4e2e5e3f666c3ea6a6da0cd09a8b2d34abc"
            ],
            "markers": "python_full_version >= '3.6.1'",
            "version": "==2.1.1"
>>>>>>> cea92fe4
        },
        "mccabe": {
            "hashes": [
                "sha256:ab8a6258860da4b6677da4bd2fe5dc2c659cff31b3ee4f7f5d64e79735b80d42",
                "sha256:dd8d182285a0fe56bace7f45b5e7d1a6ebcbf524e8f3bd87eb0f125271b8831f"
            ],
            "version": "==0.6.1"
        },
        "mypy-extensions": {
            "hashes": [
                "sha256:090fedd75945a69ae91ce1303b5824f428daf5a028d2f6ab8a299250a846f15d",
                "sha256:2d82818f5bb3e369420cb3c4060a7970edba416647068eb4c5343488a6c604a8"
            ],
            "version": "==0.4.3"
        },
        "nodeenv": {
            "hashes": [
                "sha256:5304d424c529c997bc888453aeaa6362d242b6b4631e90f3d4bf1b290f1c84a9",
                "sha256:ab45090ae383b716c4ef89e690c41ff8c2b257b85b309f01f3654df3d084bd7c"
            ],
            "version": "==1.5.0"
        },
        "pathspec": {
            "hashes": [
                "sha256:86379d6b86d75816baba717e64b1a3a3469deb93bb76d613c9ce79edc5cb68fd",
                "sha256:aa0cb481c4041bf52ffa7b0d8fa6cd3e88a2ca4879c533c9153882ee2556790d"
            ],
            "version": "==0.8.1"
        },
        "pep8-naming": {
            "hashes": [
                "sha256:a1dd47dd243adfe8a83616e27cf03164960b507530f155db94e10b36a6cd6724",
                "sha256:f43bfe3eea7e0d73e8b5d07d6407ab47f2476ccaeff6937c84275cd30b016738"
            ],
            "index": "pypi",
            "version": "==0.11.1"
        },
        "pre-commit": {
            "hashes": [
                "sha256:810aef2a2ba4f31eed1941fc270e72696a1ad5590b9751839c90807d0fff6b9a",
                "sha256:c54fd3e574565fe128ecc5e7d2f91279772ddb03f8729645fa812fe809084a70"
            ],
            "index": "pypi",
            "version": "==2.7.1"
        },
        "pycodestyle": {
            "hashes": [
                "sha256:2295e7b2f6b5bd100585ebcb1f616591b652db8a741695b3d8f5d28bdc934367",
                "sha256:c58a7d2815e0e8d7972bf1803331fb0152f867bd89adf8a01dfd55085434192e"
            ],
            "markers": "python_version >= '2.7' and python_version not in '3.0, 3.1, 3.2, 3.3'",
            "version": "==2.6.0"
        },
        "pydocstyle": {
            "hashes": [
                "sha256:164befb520d851dbcf0e029681b91f4f599c62c5cd8933fd54b1bfbd50e89e1f",
                "sha256:d4449cf16d7e6709f63192146706933c7a334af7c0f083904799ccb851c50f6d"
            ],
            "markers": "python_version >= '3.6'",
            "version": "==6.0.0"
        },
        "pyflakes": {
            "hashes": [
                "sha256:0d94e0e05a19e57a99444b6ddcf9a6eb2e5c68d3ca1e98e90707af8152c90a92",
                "sha256:35b2d75ee967ea93b55750aa9edbbf72813e06a66ba54438df2cfac9e3c27fc8"
            ],
            "markers": "python_version >= '2.7' and python_version not in '3.0, 3.1, 3.2, 3.3'",
            "version": "==2.2.0"
        },
        "pyyaml": {
            "hashes": [
                "sha256:06a0d7ba600ce0b2d2fe2e78453a470b5a6e000a985dd4a4e54e436cc36b0e97",
                "sha256:240097ff019d7c70a4922b6869d8a86407758333f02203e0fc6ff79c5dcede76",
                "sha256:4f4b913ca1a7319b33cfb1369e91e50354d6f07a135f3b901aca02aa95940bd2",
                "sha256:6034f55dab5fea9e53f436aa68fa3ace2634918e8b5994d82f3621c04ff5ed2e",
                "sha256:69f00dca373f240f842b2931fb2c7e14ddbacd1397d57157a9b005a6a9942648",
                "sha256:73f099454b799e05e5ab51423c7bcf361c58d3206fa7b0d555426b1f4d9a3eaf",
                "sha256:74809a57b329d6cc0fdccee6318f44b9b8649961fa73144a98735b0aaf029f1f",
                "sha256:7739fc0fa8205b3ee8808aea45e968bc90082c10aef6ea95e855e10abf4a37b2",
                "sha256:95f71d2af0ff4227885f7a6605c37fd53d3a106fcab511b8860ecca9fcf400ee",
                "sha256:ad9c67312c84def58f3c04504727ca879cb0013b2517c85a9a253f0cb6380c0a",
                "sha256:b8eac752c5e14d3eca0e6dd9199cd627518cb5ec06add0de9d32baeee6fe645d",
                "sha256:cc8955cfbfc7a115fa81d85284ee61147059a753344bc51098f3ccd69b0d7e0c",
                "sha256:d13155f591e6fcc1ec3b30685d50bf0711574e2c0dfffd7644babf8b5102ca1a"
            ],
            "index": "pypi",
            "version": "==5.3.1"
        },
        "regex": {
            "hashes": [
                "sha256:07ef35301b4484bce843831e7039a84e19d8d33b3f8b2f9aab86c376813d0139",
                "sha256:13f50969028e81765ed2a1c5fcfdc246c245cf8d47986d5172e82ab1a0c42ee5",
                "sha256:14de88eda0976020528efc92d0a1f8830e2fb0de2ae6005a6fc4e062553031fa",
                "sha256:159fac1a4731409c830d32913f13f68346d6b8e39650ed5d704a9ce2f9ef9cb3",
                "sha256:18e25e0afe1cf0f62781a150c1454b2113785401ba285c745acf10c8ca8917df",
                "sha256:201e2619a77b21a7780580ab7b5ce43835e242d3e20fef50f66a8df0542e437f",
                "sha256:360a01b5fa2ad35b3113ae0c07fb544ad180603fa3b1f074f52d98c1096fa15e",
                "sha256:39c44532d0e4f1639a89e52355b949573e1e2c5116106a395642cbbae0ff9bcd",
                "sha256:3d9356add82cff75413bec360c1eca3e58db4a9f5dafa1f19650958a81e3249d",
                "sha256:3d9a7e215e02bd7646a91fb8bcba30bc55fd42a719d6b35cf80e5bae31d9134e",
                "sha256:4651f839dbde0816798e698626af6a2469eee6d9964824bb5386091255a1694f",
                "sha256:486a5f8e11e1f5bbfcad87f7c7745eb14796642323e7e1829a331f87a713daaa",
                "sha256:4b8a1fb724904139149a43e172850f35aa6ea97fb0545244dc0b805e0154ed68",
                "sha256:4c0788010a93ace8a174d73e7c6c9d3e6e3b7ad99a453c8ee8c975ddd9965643",
                "sha256:4c2e364491406b7888c2ad4428245fc56c327e34a5dfe58fd40df272b3c3dab3",
                "sha256:575a832e09d237ae5fedb825a7a5bc6a116090dd57d6417d4f3b75121c73e3be",
                "sha256:5770a51180d85ea468234bc7987f5597803a4c3d7463e7323322fe4a1b181578",
                "sha256:633497504e2a485a70a3268d4fc403fe3063a50a50eed1039083e9471ad0101c",
                "sha256:63f3ca8451e5ff7133ffbec9eda641aeab2001be1a01878990f6c87e3c44b9d5",
                "sha256:709f65bb2fa9825f09892617d01246002097f8f9b6dde8d1bb4083cf554701ba",
                "sha256:808404898e9a765e4058bf3d7607d0629000e0a14a6782ccbb089296b76fa8fe",
                "sha256:882f53afe31ef0425b405a3f601c0009b44206ea7f55ee1c606aad3cc213a52c",
                "sha256:8bd4f91f3fb1c9b1380d6894bd5b4a519409135bec14c0c80151e58394a4e88a",
                "sha256:8e65e3e4c6feadf6770e2ad89ad3deb524bcb03d8dc679f381d0568c024e0deb",
                "sha256:976a54d44fd043d958a69b18705a910a8376196c6b6ee5f2596ffc11bff4420d",
                "sha256:a0d04128e005142260de3733591ddf476e4902c0c23c1af237d9acf3c96e1b38",
                "sha256:a0df9a0ad2aad49ea3c7f65edd2ffb3d5c59589b85992a6006354f6fb109bb18",
                "sha256:a2ee026f4156789df8644d23ef423e6194fad0bc53575534101bb1de5d67e8ce",
                "sha256:a59a2ee329b3de764b21495d78c92ab00b4ea79acef0f7ae8c1067f773570afa",
                "sha256:b97ec5d299c10d96617cc851b2e0f81ba5d9d6248413cd374ef7f3a8871ee4a6",
                "sha256:b98bc9db003f1079caf07b610377ed1ac2e2c11acc2bea4892e28cc5b509d8d5",
                "sha256:b9d8d286c53fe0cbc6d20bf3d583cabcd1499d89034524e3b94c93a5ab85ca90",
                "sha256:bcd945175c29a672f13fce13a11893556cd440e37c1b643d6eeab1988c8b209c",
                "sha256:c66221e947d7207457f8b6f42b12f613b09efa9669f65a587a2a71f6a0e4d106",
                "sha256:c782da0e45aff131f0bed6e66fbcfa589ff2862fc719b83a88640daa01a5aff7",
                "sha256:cb4ee827857a5ad9b8ae34d3c8cc51151cb4a3fe082c12ec20ec73e63cc7c6f0",
                "sha256:d47d359545b0ccad29d572ecd52c9da945de7cd6cf9c0cfcb0269f76d3555689",
                "sha256:dc9963aacb7da5177e40874585d7407c0f93fb9d7518ec58b86e562f633f36cd",
                "sha256:ea2f41445852c660ba7c3ebf7d70b3779b20d9ca8ba54485a17740db49f46932",
                "sha256:f5d0c921c99297354cecc5a416ee4280bd3f20fd81b9fb671ca6be71499c3fdf",
                "sha256:f85d6f41e34f6a2d1607e312820971872944f1661a73d33e1e82d35ea3305e14"
            ],
            "version": "==2021.3.17"
        },
        "six": {
            "hashes": [
                "sha256:30639c035cdb23534cd4aa2dd52c3bf48f06e5f4a941509c8bafd8ce11080259",
                "sha256:8b74bedcbbbaca38ff6d7491d76f2b06b3592611af620f8426e82dddb04a5ced"
            ],
            "markers": "python_version >= '2.7' and python_version not in '3.0, 3.1, 3.2, 3.3'",
            "version": "==1.15.0"
        },
        "snowballstemmer": {
            "hashes": [
                "sha256:b51b447bea85f9968c13b650126a888aabd4cb4463fca868ec596826325dedc2",
                "sha256:e997baa4f2e9139951b6f4c631bad912dfd3c792467e2f03d7239464af90e914"
            ],
            "version": "==2.1.0"
        },
        "toml": {
            "hashes": [
                "sha256:806143ae5bfb6a3c6e736a764057db0e6a0e05e338b5630894a5f779cabb4f9b",
                "sha256:b3bda1d108d5dd99f4a20d24d9c348e91c4db7ab1b749200bded2f839ccbe68f"
            ],
            "markers": "python_version >= '2.6' and python_version not in '3.0, 3.1, 3.2, 3.3'",
            "version": "==0.10.2"
        },
        "typed-ast": {
            "hashes": [
                "sha256:07d49388d5bf7e863f7fa2f124b1b1d89d8aa0e2f7812faff0a5658c01c59aa1",
                "sha256:14bf1522cdee369e8f5581238edac09150c765ec1cb33615855889cf33dcb92d",
                "sha256:240296b27397e4e37874abb1df2a608a92df85cf3e2a04d0d4d61055c8305ba6",
                "sha256:36d829b31ab67d6fcb30e185ec996e1f72b892255a745d3a82138c97d21ed1cd",
                "sha256:37f48d46d733d57cc70fd5f30572d11ab8ed92da6e6b28e024e4a3edfb456e37",
                "sha256:4c790331247081ea7c632a76d5b2a265e6d325ecd3179d06e9cf8d46d90dd151",
                "sha256:5dcfc2e264bd8a1db8b11a892bd1647154ce03eeba94b461effe68790d8b8e07",
                "sha256:7147e2a76c75f0f64c4319886e7639e490fee87c9d25cb1d4faef1d8cf83a440",
                "sha256:7703620125e4fb79b64aa52427ec192822e9f45d37d4b6625ab37ef403e1df70",
                "sha256:8368f83e93c7156ccd40e49a783a6a6850ca25b556c0fa0240ed0f659d2fe496",
                "sha256:84aa6223d71012c68d577c83f4e7db50d11d6b1399a9c779046d75e24bed74ea",
                "sha256:85f95aa97a35bdb2f2f7d10ec5bbdac0aeb9dafdaf88e17492da0504de2e6400",
                "sha256:8db0e856712f79c45956da0c9a40ca4246abc3485ae0d7ecc86a20f5e4c09abc",
                "sha256:9044ef2df88d7f33692ae3f18d3be63dec69c4fb1b5a4a9ac950f9b4ba571606",
                "sha256:963c80b583b0661918718b095e02303d8078950b26cc00b5e5ea9ababe0de1fc",
                "sha256:987f15737aba2ab5f3928c617ccf1ce412e2e321c77ab16ca5a293e7bbffd581",
                "sha256:9ec45db0c766f196ae629e509f059ff05fc3148f9ffd28f3cfe75d4afb485412",
                "sha256:9fc0b3cb5d1720e7141d103cf4819aea239f7d136acf9ee4a69b047b7986175a",
                "sha256:a2c927c49f2029291fbabd673d51a2180038f8cd5a5b2f290f78c4516be48be2",
                "sha256:a38878a223bdd37c9709d07cd357bb79f4c760b29210e14ad0fb395294583787",
                "sha256:b4fcdcfa302538f70929eb7b392f536a237cbe2ed9cba88e3bf5027b39f5f77f",
                "sha256:c0c74e5579af4b977c8b932f40a5464764b2f86681327410aa028a22d2f54937",
                "sha256:c1c876fd795b36126f773db9cbb393f19808edd2637e00fd6caba0e25f2c7b64",
                "sha256:c9aadc4924d4b5799112837b226160428524a9a45f830e0d0f184b19e4090487",
                "sha256:cc7b98bf58167b7f2db91a4327da24fb93368838eb84a44c472283778fc2446b",
                "sha256:cf54cfa843f297991b7388c281cb3855d911137223c6b6d2dd82a47ae5125a41",
                "sha256:d003156bb6a59cda9050e983441b7fa2487f7800d76bdc065566b7d728b4581a",
                "sha256:d175297e9533d8d37437abc14e8a83cbc68af93cc9c1c59c2c292ec59a0697a3",
                "sha256:d746a437cdbca200622385305aedd9aef68e8a645e385cc483bdc5e488f07166",
                "sha256:e683e409e5c45d5c9082dc1daf13f6374300806240719f95dc783d1fc942af10"
            ],
            "version": "==1.4.2"
        },
        "typing-extensions": {
            "hashes": [
                "sha256:7cb407020f00f7bfc3cb3e7881628838e69d8f3fcab2f64742a5e76b2f841918",
                "sha256:99d4073b617d30288f569d3f13d2bd7548c3a7e4c8de87db09a9d29bb3a4a60c",
                "sha256:dafc7639cde7f1b6e1acc0f457842a83e722ccca8eef5270af2d74792619a89f"
            ],
            "version": "==3.7.4.3"
        },
        "virtualenv": {
            "hashes": [
<<<<<<< HEAD
                "sha256:49ec4eb4c224c6f7dd81bb6d0a28a09ecae5894f4e593c89b0db0885f565a107",
                "sha256:83f95875d382c7abafe06bd2a4cdd1b363e1bb77e02f155ebe8ac082a916b37c"
            ],
            "markers": "python_version >= '2.7' and python_version not in '3.0, 3.1, 3.2, 3.3'",
            "version": "==20.4.3"
=======
                "sha256:147b43894e51dd6bba882cf9c282447f780e2251cd35172403745fc381a0a80d",
                "sha256:2be72df684b74df0ea47679a7df93fd0e04e72520022c57b479d8f881485dbe3"
            ],
            "markers": "python_version >= '2.7' and python_version not in '3.0, 3.1, 3.2, 3.3'",
            "version": "==20.4.2"
>>>>>>> cea92fe4
        }
    }
}<|MERGE_RESOLUTION|>--- conflicted
+++ resolved
@@ -1,11 +1,7 @@
 {
     "_meta": {
         "hash": {
-<<<<<<< HEAD
-            "sha256": "f65e709e69290fb7e4c4fec01a3eae34ee97c8ade318ab177cfefa31f29a57f6"
-=======
-            "sha256": "bf486695e199fadebce4a62430fcc6237e00288f1457be72ee8855939c458b5f"
->>>>>>> cea92fe4
+            "sha256": "b6c38f2ed0c55178f9b72a867c1f5406ecba408fb70f469adea2114c0d00ff0c"
         },
         "pipfile-spec": 6,
         "requires": {
@@ -152,22 +148,6 @@
             "markers": "python_version >= '3.5'",
             "version": "==4.7.6"
         },
-<<<<<<< HEAD
-        "pypika-tortoise": {
-            "hashes": [
-                "sha256:7176e98ff0cf7c311d4ba58f28f1755956265dee2f9781e65e1304a67a3e5aa5",
-                "sha256:ec83b0b2964be01ef563f5f019b0332a18177604e841c47ad39d798798c6dfe9"
-            ],
-            "markers": "python_version >= '3.7' and python_version < '4.0'",
-            "version": "==0.1.0"
-        },
-        "pytz": {
-            "hashes": [
-                "sha256:16962c5fb8db4a8f63a26646d8886e9d769b6c511543557bc84e9569fb9a9cb4",
-                "sha256:180befebb1927b16f6b57101720075a984c019ac16b1b7575673bea42c6c3da5"
-            ],
-            "version": "==2020.5"
-=======
         "pillow": {
             "hashes": [
                 "sha256:15306d71a1e96d7e271fd2a0737038b5a92ca2978d2e38b6ced7966583e3d5af",
@@ -206,7 +186,21 @@
             ],
             "index": "pypi",
             "version": "==8.1.2"
->>>>>>> cea92fe4
+        },
+        "pypika-tortoise": {
+            "hashes": [
+                "sha256:7176e98ff0cf7c311d4ba58f28f1755956265dee2f9781e65e1304a67a3e5aa5",
+                "sha256:ec83b0b2964be01ef563f5f019b0332a18177604e841c47ad39d798798c6dfe9"
+            ],
+            "markers": "python_version >= '3.7' and python_version < '4.0'",
+            "version": "==0.1.0"
+        },
+        "pytz": {
+            "hashes": [
+                "sha256:16962c5fb8db4a8f63a26646d8886e9d769b6c511543557bc84e9569fb9a9cb4",
+                "sha256:180befebb1927b16f6b57101720075a984c019ac16b1b7575673bea42c6c3da5"
+            ],
+            "version": "==2020.5"
         },
         "pyyaml": {
             "hashes": [
@@ -227,17 +221,16 @@
             "index": "pypi",
             "version": "==5.3.1"
         },
-<<<<<<< HEAD
         "tortoise-orm": {
             "extras": [
                 "asyncpg"
             ],
             "hashes": [
-                "sha256:39da891a61871a9e5e980007776c7d1f9b61e6b8601eb6482c90f89b30334638",
-                "sha256:d59c9ba2e8f3bb165f6ba7880ae0f0127659aa143750de419850a06329ca27ff"
-            ],
-            "index": "pypi",
-            "version": "==0.17.0"
+                "sha256:07816a575a1cdf31f212042f4ec399028540cd543f85ad0577531eccb5dc9453",
+                "sha256:34eeca18d8266806f5c1028e5fd94e46d07554ea615927d660da4a266801c8e8"
+            ],
+            "index": "pypi",
+            "version": "==0.17.1"
         },
         "typing-extensions": {
             "hashes": [
@@ -247,8 +240,6 @@
             ],
             "version": "==3.7.4.3"
         },
-=======
->>>>>>> cea92fe4
         "win32-setctime": {
             "hashes": [
                 "sha256:4e88556c32fdf47f64165a2180ba4552f8bb32c1103a2fafd05723a0bd42bd4b",
@@ -406,19 +397,11 @@
         },
         "identify": {
             "hashes": [
-<<<<<<< HEAD
-                "sha256:39c0b110c9d0cd2391b6c38cd0ff679ee4b4e98f8db8b06c5d9d9e502711a1e1",
-                "sha256:efbf090a619255bc31c4fbba709e2805f7d30913fd4854ad84ace52bd276e2f6"
+                "sha256:1cfb05b578de996677836d5a2dde14b3dffde313cf7d2b3e793a0787a36e26dd",
+                "sha256:9cc5f58996cd359b7b72f0a5917d8639de5323917e6952a3bfbf36301b576f40"
             ],
             "markers": "python_full_version >= '3.6.1'",
-            "version": "==2.2.0"
-=======
-                "sha256:220169a38a0c977c8fef377dc808d6a3330641b5211ec7356c7bbe73cda487c7",
-                "sha256:da3d757c94596c50865aae63db6ba4e2e5e3f666c3ea6a6da0cd09a8b2d34abc"
-            ],
-            "markers": "python_full_version >= '3.6.1'",
-            "version": "==2.1.1"
->>>>>>> cea92fe4
+            "version": "==2.2.1"
         },
         "mccabe": {
             "hashes": [
@@ -621,19 +604,11 @@
         },
         "virtualenv": {
             "hashes": [
-<<<<<<< HEAD
                 "sha256:49ec4eb4c224c6f7dd81bb6d0a28a09ecae5894f4e593c89b0db0885f565a107",
                 "sha256:83f95875d382c7abafe06bd2a4cdd1b363e1bb77e02f155ebe8ac082a916b37c"
             ],
             "markers": "python_version >= '2.7' and python_version not in '3.0, 3.1, 3.2, 3.3'",
             "version": "==20.4.3"
-=======
-                "sha256:147b43894e51dd6bba882cf9c282447f780e2251cd35172403745fc381a0a80d",
-                "sha256:2be72df684b74df0ea47679a7df93fd0e04e72520022c57b479d8f881485dbe3"
-            ],
-            "markers": "python_version >= '2.7' and python_version not in '3.0, 3.1, 3.2, 3.3'",
-            "version": "==20.4.2"
->>>>>>> cea92fe4
         }
     }
 }