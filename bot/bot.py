import os

from aiohttp import ClientSession
<<<<<<< HEAD
=======
from discord import Embed
>>>>>>> 8f6c82cc
from discord.ext import commands
from loguru import logger

from . import constants


class Bot(commands.Bot):
    """The core of the bot."""

    def __init__(self) -> None:
        self.http_session = ClientSession()
        super().__init__(command_prefix=constants.PREFIX)
        self.load_extensions()

    def load_extensions(self) -> None:
        """Load all the extensions in the exts/ folder."""
        logger.info("Start loading extensions from ./exts/")
        for extension in constants.EXTENSIONS.glob("*/*.py"):
            if extension.name.startswith("_"):
                continue  # ignore files starting with _
            dot_path = str(extension).replace(os.sep, ".")[:-3]  # remove the .py

            self.load_extension(dot_path)
            logger.info(f"Successfully loaded extension:  {dot_path}")

    def run(self) -> None:
        """Run the bot with the token in constants.py/.env ."""
        logger.info("Starting bot")
        super().run(constants.TOKEN)

    async def on_ready(self) -> None:
        """Ran when the bot has connected to discord and is ready."""
        logger.info("Bot online")
<<<<<<< HEAD
=======
        await self.startup_greeting()

    async def startup_greeting(self) -> None:
        """Announce presence to the devlog channel."""
        embed = Embed(description="Connected!")
        embed.set_author(
            name="Gurkbot",
            url=constants.BOT_REPO_URL,
            icon_url=self.user.avatar_url,
        )
        await self.get_channel(constants.Channels.devlog).send(embed=embed)
>>>>>>> 8f6c82cc

    async def close(self) -> None:
        """Close Http session when bot is shutting down."""
        await super().close()

        if self.http_session:
            await self.http_session.close()<|MERGE_RESOLUTION|>--- conflicted
+++ resolved
@@ -1,10 +1,7 @@
 import os
 
 from aiohttp import ClientSession
-<<<<<<< HEAD
-=======
 from discord import Embed
->>>>>>> 8f6c82cc
 from discord.ext import commands
 from loguru import logger
 
@@ -33,13 +30,15 @@
     def run(self) -> None:
         """Run the bot with the token in constants.py/.env ."""
         logger.info("Starting bot")
+        if constants.TOKEN is None:
+            raise EnvironmentError(
+                "token value is None. Make sure you have configured the TOKEN field in .env"
+            )
         super().run(constants.TOKEN)
 
     async def on_ready(self) -> None:
         """Ran when the bot has connected to discord and is ready."""
         logger.info("Bot online")
-<<<<<<< HEAD
-=======
         await self.startup_greeting()
 
     async def startup_greeting(self) -> None:
@@ -48,14 +47,14 @@
         embed.set_author(
             name="Gurkbot",
             url=constants.BOT_REPO_URL,
-            icon_url=self.user.avatar_url,
+            icon_url=self.user.avatar_url
         )
         await self.get_channel(constants.Channels.devlog).send(embed=embed)
->>>>>>> 8f6c82cc
 
-    async def close(self) -> None:
-        """Close Http session when bot is shutting down."""
-        await super().close()
 
-        if self.http_session:
-            await self.http_session.close()+async def close(self) -> None:
+    """Close Http session when bot is shutting down."""
+    await super().close()
+
+    if self.http_session:
+        await self.http_session.close()