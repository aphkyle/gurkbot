from discord.ext import commands
from loguru import logger

from . import constants


class Bot(commands.Bot):
    """The core of the bot."""

    def __init__(self) -> None:
        super().__init__(command_prefix=constants.PREFIX)
        self.load_extensions()

    def load_extensions(self) -> None:
        """Load all the extensions in the exts/ folder."""
<<<<<<< HEAD
=======
        logger.info('Start loading extensions from ./exts/')
>>>>>>> 16059381
        for extension in constants.EXTENSIONS.glob("*/*.py"):
            dot_path = str(extension).replace("/", ".")[:-3]  # remove the .py
            if "__init__" in dot_path:  # the __init__.py
                continue

            self.load_extension(dot_path)
            logger.info(f"Successfully loaded extension:  {dot_path}")

    def run(self) -> None:
        """Run the bot with the token in constants.py/.env ."""
        logger.info("Starting bot")
        super().run(constants.TOKEN)

    async def on_ready(self) -> None:
        """Ran when the bot has connected to discord and is ready."""
        logger.info("Bot online")<|MERGE_RESOLUTION|>--- conflicted
+++ resolved
@@ -13,10 +13,7 @@
 
     def load_extensions(self) -> None:
         """Load all the extensions in the exts/ folder."""
-<<<<<<< HEAD
-=======
         logger.info('Start loading extensions from ./exts/')
->>>>>>> 16059381
         for extension in constants.EXTENSIONS.glob("*/*.py"):
             dot_path = str(extension).replace("/", ".")[:-3]  # remove the .py
             if "__init__" in dot_path:  # the __init__.py
