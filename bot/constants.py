import os
<<<<<<< HEAD
from typing import NamedTuple

=======
import pathlib
from typing import NamedTuple

import yaml

>>>>>>> b5b3f6c8
# env vars
PREFIX = os.getenv("PREFIX") or "!"
TOKEN = os.getenv("TOKEN")
BOT_REPO_URL = "https://github.com/gurkult/gurkbot"

# paths
EXTENSIONS = pathlib.Path("bot/exts/")
LOG_FILE = pathlib.Path("log/gurkbot.log")


<<<<<<< HEAD
class Emojis(NamedTuple):
    issue = "<:IssueOpen:794119024367632405>"
    issue_closed = "<:IssueClosed:794118652219359253>"
    pull_request = "<:PROpen:794118652014231562>"
    pull_request_closed = "<:PRClosed:794120818908463134>"
    merge = "<:PRMerged:794119023687761941>"
=======
class Colours:
    green = 0x1F8B4C
    yellow = 0xF1C502
    soft_red = 0xCD6D6D
>>>>>>> b5b3f6c8


class Channels(NamedTuple):
    devalerts = int(os.getenv("CHANNEL_DEVALERTS", 796695123177766982))
    devlog = int(os.getenv("CHANNEL_DEVLOG", 789431367167377448))


# Bot replies
with pathlib.Path("bot/resources/bot_replies.yml").open(encoding="utf8") as file:
    bot_replies = yaml.safe_load(file)
    ERROR_REPLIES = bot_replies["ERROR_REPLIES"]
    POSITIVE_REPLIES = bot_replies["POSITIVE_REPLIES"]
    NEGATIVE_REPLIES = bot_replies["NEGATIVE_REPLIES"]<|MERGE_RESOLUTION|>--- conflicted
+++ resolved
@@ -1,14 +1,9 @@
 import os
-<<<<<<< HEAD
-from typing import NamedTuple
-
-=======
 import pathlib
 from typing import NamedTuple
 
 import yaml
 
->>>>>>> b5b3f6c8
 # env vars
 PREFIX = os.getenv("PREFIX") or "!"
 TOKEN = os.getenv("TOKEN")
@@ -19,19 +14,18 @@
 LOG_FILE = pathlib.Path("log/gurkbot.log")
 
 
-<<<<<<< HEAD
 class Emojis(NamedTuple):
     issue = "<:IssueOpen:794119024367632405>"
     issue_closed = "<:IssueClosed:794118652219359253>"
     pull_request = "<:PROpen:794118652014231562>"
     pull_request_closed = "<:PRClosed:794120818908463134>"
     merge = "<:PRMerged:794119023687761941>"
-=======
+
+
 class Colours:
     green = 0x1F8B4C
     yellow = 0xF1C502
     soft_red = 0xCD6D6D
->>>>>>> b5b3f6c8
 
 
 class Channels(NamedTuple):
