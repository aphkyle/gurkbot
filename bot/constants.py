--- conflicted
+++ resolved
@@ -20,18 +20,15 @@
     pull_request_emoji = "<:PROpen:794834041416187935>"
     pull_request_closed_emoji = "<:PRClosed:794834041073172501>"
     merge_emoji = "<:PRMerged:794834041173704744>"
-<<<<<<< HEAD
     cucumber_emoji = "\U0001f952"
     invalid_emoji = "\u274c"
     confirmation_emoji = "<:confirmation:824252277262123029>"
     warning_emoji = "\u26a0"
-=======
-
+    
     cucumber_emoji = "\U0001f952"
-
+    
     invalid_emoji = "\u274c"
     trashcan = str(os.getenv("EMOJI_TRASHCAN", "<:trash:798179380626587658>"))
->>>>>>> f3397a06
 
 
 class Colours:
@@ -49,20 +46,14 @@
     dev_gurklang = int(os.getenv("CHANNEL_DEV_GURKLANG", 789249499800535071))
     dev_branding = int(os.getenv("CHANNEL_DEV_BRANDING", 789193817051234306))
 
-<<<<<<< HEAD
-
-class Roles(NamedTuple):
-    gurkans = int(os.getenv("ROLE_GURKANS", 789195552121290823))
-    announcements = int(os.getenv("ANNOUNCEMENTS_ID", 789978290844598272))
-    polls = int(os.getenv("POLLS_ID", 790043110360350740))
-=======
     log = int(os.getenv("CHANNEL_LOGS", 831432092226158652))
     dm_log = int(os.getenv("CHANNEL_LOGS", 833345326675918900))
 
 
 class Roles(NamedTuple):
     gurkans = int(os.getenv("ROLE_GURKANS", 789195552121290823))
->>>>>>> f3397a06
+    announcements = int(os.getenv("ANNOUNCEMENTS_ID", 789978290844598272))
+    polls = int(os.getenv("POLLS_ID", 790043110360350740))
 
 
 # Bot replies
